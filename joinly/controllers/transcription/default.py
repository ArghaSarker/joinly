import asyncio
import contextlib
import logging
import time
from collections.abc import AsyncIterator, Callable, Coroutine
from typing import Self

from joinly.core import STT, VAD, AudioReader, TranscriptionController
from joinly.types import AudioChunk, SpeechWindow, Transcript
from joinly.utils.audio import convert_audio_format

logger = logging.getLogger(__name__)


class DefaultTranscriptionController(TranscriptionController):
    """A class to manage the transcription flow."""

    reader: AudioReader
    vad: VAD
    stt: STT

    def __init__(
        self,
        *,
        utterance_tail_seconds: float = 0.6,
        max_stt_tasks: int = 5,
        window_queue_size: int = 100,
    ) -> None:
        """Initialize the TranscriptionController.

        Args:
            utterance_tail_seconds (float): The duration in seconds to wait after the
                last detected speech before considering the utterance complete
                (default is 0.6).
            max_stt_tasks (int): The maximum number of concurrent STT tasks
                (default is 5).
            window_queue_size (int): The maximum size of the window queue
                (default is 100).
        """
        self.utterance_tail_seconds = utterance_tail_seconds
        self.max_stt_tasks = max_stt_tasks
        self.window_queue_size = window_queue_size
        self._transcript = Transcript()
        self._vad_task: asyncio.Task | None = None
        self._window_queue: asyncio.Queue[SpeechWindow | None] | None = None
        self._stt_tasks: set[asyncio.Task] = set()
        self._no_speech_event = asyncio.Event()
        self._listeners: set[Callable[[str], Coroutine[None, None, None]]] = set()
<<<<<<< HEAD
        self._transcript_seconds: float = 0.0
=======
        self._time_ns: int = 0
>>>>>>> fa396458

    @property
    def transcript(self) -> Transcript:
        """Get the current transcript."""
        return self._transcript

    @property
    def transcript_seconds(self) -> float:
        """Get the current transcript duration in seconds."""
<<<<<<< HEAD
        return self._transcript_seconds
=======
        return self._time_ns / 1e9
>>>>>>> fa396458

    @property
    def no_speech_event(self) -> asyncio.Event:
        """Get the event that is set when no speech is detected."""
        return self._no_speech_event

    async def __aenter__(self) -> Self:
        """Enter the transcription controller."""
        return self

    async def __aexit__(self, *_exc: object) -> None:
        """Clean up the transcription controller."""
        await self.stop()

    async def start(self) -> None:
        """Start the transcription controller with the given reader, vad, and stt."""
        if self._vad_task is not None:
            msg = "Transcription controller already started"
            raise RuntimeError(msg)

        self._no_speech_event.set()
<<<<<<< HEAD
        self._transcript_seconds = 0.0
=======
        self._time_ns = 0
>>>>>>> fa396458
        self._vad_task = asyncio.create_task(self._vad_worker())

    async def stop(self) -> None:
        """Stop the transcription controller and clean up resources."""
        if self._vad_task is not None:
            self._vad_task.cancel()
            with contextlib.suppress(asyncio.CancelledError):
                await self._vad_task
            self._vad_task = None

        self._no_speech_event.clear()

        for task in list(self._stt_tasks):
            task.cancel()
            with contextlib.suppress(asyncio.CancelledError):
                await task
        self._stt_tasks.clear()

        self._window_queue = None

    def add_listener(
        self, listener: Callable[[str], Coroutine[None, None, None]]
    ) -> Callable[[], None]:
        """Add a listener."""
        self._listeners.add(listener)
        return lambda: self._listeners.discard(listener)

    def _notify(self, event: str) -> None:
        """Notify all listeners in a fire and forget manner.

        Args:
            event (str): The event to notify listeners about.

        TODO: improve event handling
        """
        for listener in self._listeners:
            asyncio.create_task(listener(event))  # noqa: RUF006

    async def _vad_worker(self) -> None:  # noqa: C901
        """Process audio data for vad and start utterance stt."""
        self._window_queue = None
        last_speech: int | None = None
        dropped_windows: int = 0

        async def _chunk_iterator() -> AsyncIterator[AudioChunk]:
            """Yield audio chunks from the reader."""
            offset: int | None = None
            while True:
                chunk = await self.reader.read()
                if offset is None:
                    offset = chunk.time_ns
                self._time_ns = chunk.time_ns - offset
                yield AudioChunk(
                    data=convert_audio_format(
                        chunk.data, self.reader.audio_format, self.vad.audio_format
                    ),
                    time_ns=self._time_ns,
                )

<<<<<<< HEAD
        vad_stream = self.vad.stream(_frame_iterator())
        async for frame in vad_stream:
            self._transcript_seconds = frame.start
            if frame.is_speech:
                last_speech = frame.start
=======
        vad_stream = self.vad.stream(_chunk_iterator())
        async for window in vad_stream:
            if window.is_speech:
                last_speech = window.time_ns
>>>>>>> fa396458

            if window.is_speech and self._window_queue is None:
                # utterance start
                logger.info("Utterance start: %.2fs", window.time_ns / 1e9)
                self._no_speech_event.clear()
                if len(self._stt_tasks) >= self.max_stt_tasks:
                    logger.warning(
                        "Maximum number of STT tasks reached (%d), dropping window",
                        self.max_stt_tasks,
                    )
                    continue

                self._window_queue = asyncio.Queue[SpeechWindow | None](
                    maxsize=self.window_queue_size
                )
                task = asyncio.create_task(self._stt_utterance(self._window_queue))
                task.add_done_callback(lambda t: self._stt_tasks.discard(t))
                self._stt_tasks.add(task)

            if (
                not window.is_speech
                and last_speech is not None
                and (window.time_ns - last_speech) / 1e9 >= self.utterance_tail_seconds
            ):
                # utterance end
                logger.info("Utterance end: %.2fs", window.time_ns / 1e9)
                self._no_speech_event.set()
                last_speech = None
                if self._window_queue is not None:
                    try:
                        self._window_queue.put_nowait(None)
                    except asyncio.QueueFull:
                        logger.warning(
                            "Frame queue is full, dropping middle frame for "
                            "utterance end"
                        )
                        self._window_queue.get_nowait()
                        self._window_queue.put_nowait(None)
                    self._window_queue = None

            if self._window_queue is not None:
                # in utterance
                try:
                    self._window_queue.put_nowait(window)
                except asyncio.QueueFull:
                    dropped_windows += 1
                    if dropped_windows == 1:
                        logger.info("Window queue is full, dropping audio windows")
                else:
                    if dropped_windows > 0:
                        logger.warning(
                            "Dropped %d audio windows due to full queue",
                            dropped_windows,
                        )
                    dropped_windows = 0

    async def _stt_utterance(self, queue: asyncio.Queue[SpeechWindow | None]) -> None:
        """Process speech windows for transcription."""
        end_ts: float | None = None

        async def _window_iterator() -> AsyncIterator[SpeechWindow]:
            """Yield windows from the window queue."""
            nonlocal end_ts
            while True:
                window = await queue.get()
                if window is None:
                    end_ts = time.monotonic()
                    break
                yield SpeechWindow(
                    data=convert_audio_format(
                        window.data, self.vad.audio_format, self.stt.audio_format
                    ),
                    time_ns=window.time_ns,
                    is_speech=window.is_speech,
                )

        seg_count = 0
        stt_stream = self.stt.stream(_window_iterator())
        async for segment in stt_stream:
            self._transcript.add_segment(segment)
            logger.info(
                "Transcription segment: %s (%.2fs-%.2fs)",
                segment.text,
                segment.start,
                segment.end,
            )
            self._notify("segment")
            seg_count += 1

        if seg_count > 0:
            if end_ts is not None:
                latency = time.monotonic() - end_ts
                log_level = logging.WARNING if latency > 0.5 else logging.INFO  # noqa: PLR2004
                logger.log(log_level, "STT utterance latency: %.3fs", latency)
            self._notify("utterance")<|MERGE_RESOLUTION|>--- conflicted
+++ resolved
@@ -46,11 +46,7 @@
         self._stt_tasks: set[asyncio.Task] = set()
         self._no_speech_event = asyncio.Event()
         self._listeners: set[Callable[[str], Coroutine[None, None, None]]] = set()
-<<<<<<< HEAD
-        self._transcript_seconds: float = 0.0
-=======
         self._time_ns: int = 0
->>>>>>> fa396458
 
     @property
     def transcript(self) -> Transcript:
@@ -60,11 +56,7 @@
     @property
     def transcript_seconds(self) -> float:
         """Get the current transcript duration in seconds."""
-<<<<<<< HEAD
-        return self._transcript_seconds
-=======
         return self._time_ns / 1e9
->>>>>>> fa396458
 
     @property
     def no_speech_event(self) -> asyncio.Event:
@@ -86,11 +78,7 @@
             raise RuntimeError(msg)
 
         self._no_speech_event.set()
-<<<<<<< HEAD
-        self._transcript_seconds = 0.0
-=======
         self._time_ns = 0
->>>>>>> fa396458
         self._vad_task = asyncio.create_task(self._vad_worker())
 
     async def stop(self) -> None:
@@ -150,18 +138,10 @@
                     time_ns=self._time_ns,
                 )
 
-<<<<<<< HEAD
-        vad_stream = self.vad.stream(_frame_iterator())
-        async for frame in vad_stream:
-            self._transcript_seconds = frame.start
-            if frame.is_speech:
-                last_speech = frame.start
-=======
         vad_stream = self.vad.stream(_chunk_iterator())
         async for window in vad_stream:
             if window.is_speech:
                 last_speech = window.time_ns
->>>>>>> fa396458
 
             if window.is_speech and self._window_queue is None:
                 # utterance start
