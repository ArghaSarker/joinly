--- conflicted
+++ resolved
@@ -26,10 +26,7 @@
         self,
         *,
         model_name: str | None = None,
-<<<<<<< HEAD
         compute_type: str = "auto",
-=======
->>>>>>> 73450863
         min_audio: float = 0.4,
         min_silence: float = 0.2,
         hotwords: list[str] | None = None,
@@ -37,28 +34,19 @@
         """Initialize the WhisperSTT.
 
         Args:
-<<<<<<< HEAD
             model_name: The Whisper model to use (default is None, where for cpu it
                 uses "tiny.en" and for cuda "distil-large-v3").
             compute_type: The compute type for the model (default is "auto").
-=======
-            model_name: The Whisper model to use (default is None,
-                where the local "tiny.en" is used).
->>>>>>> 73450863
             min_audio: Minimum audio length (in seconds) to consider for transcription.
             min_silence: Minimum silence length (in seconds) to consider before ending
                 a segment.
             hotwords: A list of hotwords to improve transcription accuracy.
         """
-<<<<<<< HEAD
         self.model_name = model_name or (
             "distil-large-v3" if get_settings().device == "cuda" else "tiny.en"
         )
+        self._set_model_name = model_name is not None
         self.compute_type = compute_type
-=======
-        self.model_name = model_name or "tiny.en"
-        self._set_model_name = model_name is not None
->>>>>>> 73450863
         self.min_audio = min_audio
         self.min_silence = min_silence
         hotwords_arr = (hotwords or []) + [get_settings().name]
@@ -79,14 +67,9 @@
         self._model = await asyncio.to_thread(
             WhisperModel,
             self.model_name,
-<<<<<<< HEAD
             device=get_settings().device,
             compute_type=self.compute_type,
-=======
-            device="cpu",
-            compute_type="int8",
             local_files_only=not self._set_model_name,
->>>>>>> 73450863
         )
 
         logger.info("Initialized Whisper model")
